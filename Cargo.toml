--- conflicted
+++ resolved
@@ -1,10 +1,6 @@
 [package]
 name = "libbgs"
-<<<<<<< HEAD
-version = "0.3.0"
-=======
 version = "0.3.1"
->>>>>>> 3a5d6d89
 edition = "2021"
 authors = ["Colby Brown <colbyabrown@math.ucdavis.edu>"]
 repository = "https://github.com/colbyaustinbrown/libbgs"
