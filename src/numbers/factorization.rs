use std::ops::Index;

use crate::numbers::FactorStream;
use crate::util::intpow;

/// A prime power decomposition of a positive integer.
#[derive(Clone, PartialEq, Eq, Debug)]
pub struct Factorization<const L: usize> {
    value: u128,
    prime_powers: [(u128, u128); L],
}

<<<<<<< HEAD
/// Types that have a size or order which can be expressed as a product of prime powers.
pub trait Factored {
    /// The prime factorization of this object.
    fn factors(&self) -> &Factorization;
}

impl Factorization {
    /// Returns the factorization given by the prime powers.
    /// Each element of the vector is the prime and its power, respectively.
    /// That is, if the argument is `[(p_1, t_1), .., (p_n, t_n)]`, then this `Factorization`
    /// represents the number $\prod_{i = 1}^n p_i^{t_i}$.
    pub fn new(prime_powers: Vec<(u128, u128)>) -> Factorization {
=======
pub trait Factored<S, const L: usize> {
    const FACTORS: Factorization<L>;
}

impl<const L: usize> Factorization<L> {
    pub const fn new(prime_powers: [(u128, u128); L]) -> Factorization<L> {
        let mut value = 1;
        let mut i = 0;
        while i < L {
            value *= intpow(prime_powers[i].0, prime_powers[i].1, 0);
            i += 1;
        }
>>>>>>> 63a53ec9
        Factorization {
            value,
            prime_powers,
        }
    }

<<<<<<< HEAD
    /// Returns an `Iterator` yielding the maximal divisors of the number represented by this
    /// `Factorization` below `l`; that is, if this `Factorization` represents the number $n$, then
    /// this `Iterator` yields vectors representing all elements $d$ satisfying these properties:
    /// * $d | n$,
    /// * $d \leq l$, and
    /// * there are no elements $k | n$ such that $d | k$ and $k \leq l$.
    ///
    /// The iterator cannot outlive the `Factorization`, although the vectors yielded by it may.
    pub fn maximal_divisors(&self, l: u128) -> impl Iterator<Item = Vec<u128>> + '_ {
        FactorStream::new(&self.prime_powers, l)
    }

    /// Returns the number of unique primes which divide the number.
    pub fn len(&self) -> usize {
        self.prime_powers.len()
    }

    /// True if this `Factorization` represents 1, that is, there are no prime divisors of the
    /// number.
=======
    pub fn maximal_divisors(&self, l: u128) -> impl Iterator<Item = [u128; L]> + '_ {
        FactorStream::new(&self.prime_powers, l)
    }

>>>>>>> 63a53ec9
    pub fn is_empty(&self) -> bool {
        self.prime_powers.is_empty()
    }

    /// Returns the prime power factor represented by prime number `i`, $p_i^{t_i}$.
    /// This method will `panic` if `i` is out of bounds.
    pub fn factor(&self, i: usize) -> u128 {
        intpow(self.prime_powers[i].0, self.prime_powers[i].1, 0)
    }

<<<<<<< HEAD
    /// Returns the positive integer represented by this `Factorization`.
=======
    pub fn prime_powers(&self) -> &[(u128, u128); L] {
        &self.prime_powers
    }

>>>>>>> 63a53ec9
    pub fn value(&self) -> u128 {
        self.value
    }

    /// Returns the prime power decomposition as an array.
    pub fn as_array(&self) -> &[(u128, u128)] {
        &self.prime_powers
    }
}

impl<const L: usize> Index<usize> for Factorization<L> {
    type Output = (u128, u128);

    fn index(&self, index: usize) -> &(u128, u128) {
        &self.prime_powers[index]
    }
}<|MERGE_RESOLUTION|>--- conflicted
+++ resolved
@@ -10,25 +10,21 @@
     prime_powers: [(u128, u128); L],
 }
 
-<<<<<<< HEAD
+
 /// Types that have a size or order which can be expressed as a product of prime powers.
-pub trait Factored {
+/// The type parameter `S` is a phantom type to allow users of this library to provide their own
+/// factorizations for `FpNum<P>`, `QuadNum<P>`, etc. for arbitrary `P`.
+/// The type `S` must come from the crate implementing the factorization to satisfy Rust's
+/// coherence and orphan rules, but does not affect the memory layout of any instance of an object
+/// implementing `Factored`.
+/// See the Rust documentation on [coherence and the orphan rule](https://doc.rust-lang.org/reference/items/implementations.html#trait-implementation-coherence).
+pub trait Factored<S, const L: usize> {
     /// The prime factorization of this object.
-    fn factors(&self) -> &Factorization;
-}
-
-impl Factorization {
-    /// Returns the factorization given by the prime powers.
-    /// Each element of the vector is the prime and its power, respectively.
-    /// That is, if the argument is `[(p_1, t_1), .., (p_n, t_n)]`, then this `Factorization`
-    /// represents the number $\prod_{i = 1}^n p_i^{t_i}$.
-    pub fn new(prime_powers: Vec<(u128, u128)>) -> Factorization {
-=======
-pub trait Factored<S, const L: usize> {
     const FACTORS: Factorization<L>;
 }
 
 impl<const L: usize> Factorization<L> {
+    /// Creates a new factorization from the given prime powers.
     pub const fn new(prime_powers: [(u128, u128); L]) -> Factorization<L> {
         let mut value = 1;
         let mut i = 0;
@@ -36,14 +32,12 @@
             value *= intpow(prime_powers[i].0, prime_powers[i].1, 0);
             i += 1;
         }
->>>>>>> 63a53ec9
         Factorization {
             value,
             prime_powers,
         }
     }
 
-<<<<<<< HEAD
     /// Returns an `Iterator` yielding the maximal divisors of the number represented by this
     /// `Factorization` below `l`; that is, if this `Factorization` represents the number $n$, then
     /// this `Iterator` yields vectors representing all elements $d$ satisfying these properties:
@@ -52,23 +46,12 @@
     /// * there are no elements $k | n$ such that $d | k$ and $k \leq l$.
     ///
     /// The iterator cannot outlive the `Factorization`, although the vectors yielded by it may.
-    pub fn maximal_divisors(&self, l: u128) -> impl Iterator<Item = Vec<u128>> + '_ {
-        FactorStream::new(&self.prime_powers, l)
-    }
-
-    /// Returns the number of unique primes which divide the number.
-    pub fn len(&self) -> usize {
-        self.prime_powers.len()
-    }
-
-    /// True if this `Factorization` represents 1, that is, there are no prime divisors of the
-    /// number.
-=======
     pub fn maximal_divisors(&self, l: u128) -> impl Iterator<Item = [u128; L]> + '_ {
         FactorStream::new(&self.prime_powers, l)
     }
 
->>>>>>> 63a53ec9
+    /// True if there the factorization represents 1.
+    /// False otherwise.
     pub fn is_empty(&self) -> bool {
         self.prime_powers.is_empty()
     }
@@ -79,21 +62,15 @@
         intpow(self.prime_powers[i].0, self.prime_powers[i].1, 0)
     }
 
-<<<<<<< HEAD
-    /// Returns the positive integer represented by this `Factorization`.
-=======
+    /// Gets the prime powers as an array.
+    /// The first element of each entry is the prime, and the second is the power.
     pub fn prime_powers(&self) -> &[(u128, u128); L] {
         &self.prime_powers
     }
 
->>>>>>> 63a53ec9
+    /// Returns the positive integer represented by this `Factorization`.
     pub fn value(&self) -> u128 {
         self.value
-    }
-
-    /// Returns the prime power decomposition as an array.
-    pub fn as_array(&self) -> &[(u128, u128)] {
-        &self.prime_powers
     }
 }
 
