use crossbeam::deque::{Injector, Stealer, Worker};
use crossbeam::queue::SegQueue;
use rayon::iter::plumbing;
use rayon::iter::plumbing::*;
use rayon::iter::{IntoParallelIterator, ParallelIterator};

use std::cell::RefCell;

use crate::numbers::*;
use crate::util::*;

const STACK_ADDITION_LIMIT: u8 = 127;

/// Bitwise flags for configuring a SylowStreamBuilder.
/// May be combined with the bitwise integer OR operator, `|`.
pub mod flags {
    /// Stream will behave with all default options.
    /// Identity when used with the `|` operator.
    pub const NONE: u8 = 0x01;

    /// Stream will yield half as many elements as the default.
    /// Precisely, the stream will yield either $\chi$ or $\chi^{-1}$, but not both, for every
    /// $\chi \in F_{p^2}$.
    /// Even more precisely, for every $x$ the builder yields, the first non-zero coordinate is
    /// guarantied to be less than half the maximum of the its corresponding prime power.
    pub const NO_UPPER_HALF: u8 = 0x02;

    /// Stream will yield any element less than or equal to a target.
    /// Guaranteed to only  return 1 value of `\chi` for each threat; guaranteed 1 `for` 1.
    pub const LEQ: u8 = 0x04;

    ///  Stream will yield elements in a parabolic order.
    pub const NO_PARABOLIC: u8 = 0x08;

    /// Stream is guaranteed to include the identity.
    pub const INCLUDE_ONE: u8 = 0x10;
<<<<<<< HEAD
}

/// A builder for a stream yielding elements of particular orders, as their Sylow decompositions.
pub struct SylowStreamBuilder<'a, S, const L: usize, C: SylowDecomposable<S, L> + std::fmt::Debug> {
    decomp: &'a SylowDecomp<S, L, C>,
    mode: u8,
    targets: Vec<[u128; L]>,
}

/// A stream yielding elements of particular orders, as their Sylow decompositions.
/// Generates the elements in parallel on multiple threads.
pub struct SylowParStream<
    'a,
    S: Send + Sync,
    const L: usize,
    C: SylowDecomposable<S, L> + std::fmt::Debug,
> {
    decomp: &'a SylowDecomp<S, L, C>,
    mode: u8,
    targets: Vec<[u128; L]>,
    global_stack: Injector<Seed<S, L, C>>,
}

/// A stream yielding elements of particular orders, as their Sylow decompositions.
/// Generates the elements sequentially on a single thread.
pub struct SylowSeqStream<'a, S, const L: usize, C: SylowDecomposable<S, L>> {
    decomp: &'a SylowDecomp<S, L, C>,
    mode: u8,
    targets: Vec<[u128; L]>,
=======
}

/// A builder for a stream yielding elements of particular orders, as their Sylow decompositions.
pub struct SylowStreamBuilder<'a, S, const L: usize, C: SylowDecomposable<S, L> + std::fmt::Debug> {
    decomp: &'a SylowDecomp<S, L, C>,
    mode: u8,
    targets: Vec<[u128; L]>,
}

/// A stream yielding elements of particular orders, as their Sylow decompositions.
/// Generates the elements in parallel on multiple threads.
pub struct SylowParStream<
    'a,
    S: Send + Sync,
    const L: usize,
    C: SylowDecomposable<S, L> + std::fmt::Debug,
> {
    decomp: &'a SylowDecomp<S, L, C>,
    mode: u8,
    targets: Vec<[u128; L]>,
    global_stack: Injector<Seed<S, L, C>>,
}

/// A stream yielding elements of particular orders, as their Sylow decompositions.
/// Generates the elements sequentially on a single thread.
pub struct SylowSeqStream<'a, S, const L: usize, C: SylowDecomposable<S, L>> {
    decomp: &'a SylowDecomp<S, L, C>,
    mode: u8,
    targets: Vec<[u128; L]>,
>>>>>>> 3a5d6d89
    stack: Vec<Seed<S, L, C>>,
    buffer: Vec<SylowElem<S, L, C>>,
}

struct SylowStreamWorker<'a, S, const L: usize, C, Con>
where
    S: Send + Sync,
    C: SylowDecomposable<S, L>,
    Con: Consumer<SylowElem<S, L, C>>,
{
    stream: &'a SylowParStream<'a, S, L, C>,
    local_stack: Worker<Seed<S, L, C>>,
    stealers: &'a [Stealer<Seed<S, L, C>>],
    folder: RefCell<Option<Con::Folder>>,
}

#[derive(Debug)]
struct Seed<S, const L: usize, C: SylowDecomposable<S, L>> {
    i: usize,
    step: u128,
    rs: [u128; L],
    part: SylowElem<S, L, C>,
    block_upper: bool,
    start: u128,
}

struct Status(u8);

mod statuses {
    pub const EQ: u8 = 0x01;
    pub const ONE_AWAY: u8 = 0x02;
    pub const KEEP_GOING: u8 = 0x04;
}

trait SylowStream<'a, S, const L: usize, C>
where
    C: SylowDecomposable<S, L>,
{
    fn decomp(&self) -> &'a SylowDecomp<S, L, C>;
    fn mode(&self) -> u8;
    fn targets(&self) -> &[[u128; L]];
    fn push(&mut self, e: Seed<S, L, C>);
    fn consume(&mut self, e: SylowElem<S, L, C>);

    fn has_flag(&self, flag: u8) -> bool {
        self.mode() & flag != 0
    }

    fn get_start(&self, status: &Status) -> u128 {
        if status.0 & statuses::ONE_AWAY != 0 && !self.has_flag(flags::LEQ) {
            1
        } else {
            0
        }
    }

    fn propogate(&mut self, seed: Seed<S, L, C>) {
        let (p, _) = <C as Factored<S, L>>::FACTORS[seed.i];

<<<<<<< HEAD
        let status = self.get_status(&seed.rs, seed.i);
        //println!("status: {status}");

        // First, create new seeds by incrementing
        // the current power.
        if status.has(statuses::KEEP_GOING) {
            let mut stop = p;

            if stop - seed.start > STACK_ADDITION_LIMIT as u128 {
                self.push(Seed {
                    start: seed.start + STACK_ADDITION_LIMIT as u128,
                    ..seed
                });
                stop = seed.start + STACK_ADDITION_LIMIT as u128;
            }
            let lim = <C as Factored<S, L>>::FACTORS.factor(seed.i) / 2;
            for j in seed.start..stop {
                let tmp = seed.part.coords[seed.i] + j * seed.step;

                if seed.block_upper && tmp > lim {
                    break;
                }

                let mut part = seed.part;
                part.coords[seed.i] = tmp;

                let mut rs = seed.rs;
                rs[seed.i] += 1;

                let status = self.get_status(&rs, seed.i);
                let next = Seed {
                    i: seed.i,
                    step: seed.step / p,
                    part,
                    rs,
                    block_upper: seed.block_upper,
                    start: self.get_start(&status),
                };

                // Next, create new seeds by moving to the next prime power,
                // but only if we are *done* with this prime power.
                if status.has(statuses::EQ) && j != 0 {
                    let mut pushed_any = false;
                    // Note: In Rust, (a..a) is the empty iterator.
                    for k in (next.i + 1)..L {
                        let status = self.get_status(&next.rs, k);
                        if !(self.has_flag(flags::LEQ) || status.has(statuses::KEEP_GOING)) {
                            continue;
                        }
                        let (p, d) = <C as Factored<S, L>>::FACTORS[k];
                        let s = Seed {
                            i: k,
                            part: next.part,
                            step: intpow(p, d - 1, 0),
                            rs: next.rs,
                            block_upper: false,
                            start: self.get_start(&status),
                        };
                        self.push(s);
                        pushed_any = true;
                    }
                    if self.has_flag(flags::LEQ) || !pushed_any {
                        self.consume(next.part);
                    }
                }
                if status.has(statuses::KEEP_GOING) {
                    self.push(next);
                }
            }
        }
    }

    fn get_status(&self, rs: &[u128], i: usize) -> Status {
        let mut status = 0;
        for t in self.targets() {
            let skip = rs.iter().zip(t).take(i).any(|(r, t)| {
                self.has_flag(flags::LEQ) && r > t || !self.has_flag(flags::LEQ) && r != t
            });
            if skip {
                continue;
            }

=======
        // First, create new seeds by incrementing
        // the current power.
        let mut stop = p;

        if stop - seed.start > STACK_ADDITION_LIMIT as u128 {
            self.push(Seed {
                start: seed.start + STACK_ADDITION_LIMIT as u128,
                ..seed
            });
            stop = seed.start + STACK_ADDITION_LIMIT as u128;
        }
        let lim = <C as Factored<S, L>>::FACTORS.factor(seed.i) / 2;
        for j in seed.start..stop {
            let tmp = seed.part.coords[seed.i] + j * seed.step;

            if seed.block_upper && tmp > lim {
                break;
            }

            let mut part = seed.part;
            part.coords[seed.i] = tmp;

            let mut rs = seed.rs;
            rs[seed.i] += 1;

            let status = self.get_status(&rs, seed.i);
            let next = Seed {
                i: seed.i,
                step: seed.step / p,
                part,
                rs,
                block_upper: seed.block_upper,
                start: self.get_start(&status),
            };
            if status.has(statuses::KEEP_GOING) {
                self.push(next);
            }

            // Next, create new seeds by moving to the next prime power,
            // but only if we are *done* with this prime power.
            if !status.has(statuses::EQ) || j == 0 { continue; }

            let mut pushed_any = false;
            // Note: In Rust, (a..a) is the empty iterator.
            for k in (next.i + 1)..L {
                let status = self.get_status(&next.rs, k);
                if !(self.has_flag(flags::LEQ) || status.has(statuses::KEEP_GOING)) {
                    continue;
                }
                let (p, d) = <C as Factored<S, L>>::FACTORS[k];
                let s = Seed {
                    i: k,
                    part: next.part,
                    step: intpow(p, d - 1, 0),
                    rs: next.rs,
                    block_upper: false,
                    start: self.get_start(&status),
                };
                self.push(s);
                pushed_any = true;
            }
            if self.has_flag(flags::LEQ) || !pushed_any {
                self.consume(next.part);
            }
        }
    }

    fn get_status(&self, rs: &[u128], i: usize) -> Status {
        let mut status = 0;
        for t in self.targets() {
            let skip = rs.iter().zip(t).take(i).any(|(r, t)| {
                self.has_flag(flags::LEQ) && r > t || !self.has_flag(flags::LEQ) && r != t
            });
            if skip {
                continue;
            }

>>>>>>> 3a5d6d89
            match t[i].overflowing_sub(rs[i]) {
                (0, false) => {
                    status |= statuses::EQ;
                }
                (1, false) => {
                    status |= statuses::ONE_AWAY | statuses::KEEP_GOING;
                }
                (_, false) => {
                    status |= statuses::KEEP_GOING;
                }
                (_, true) => {}
            }
        }
        Status(status)
    }
}

impl<'a, S, const L: usize, C: SylowDecomposable<S, L> + std::fmt::Debug>
    SylowStreamBuilder<'a, S, L, C>
{
    fn get_starting_stack(&self) -> Vec<Seed<S, L, C>> {
        let mut res = Vec::new();

        for i in 0..L {
            let (p, d) = <C as Factored<S, L>>::FACTORS[i];

            'a: for t in &self.targets {
                if self.mode & flags::LEQ == 0 {
                    for t in &t[0..i] {
                        if *t > 0 {
                            continue 'a;
                        }
                    }
                }

                let mut part = SylowElem::one();
                let mut rs = [0; L];
                let mut step = intpow(p, d - 1, 0);

                if self.mode & flags::NO_PARABOLIC != 0 {
                    if t[i] == 0 {
                        continue;
                    }
                    if p == 2 && t[i] == 1 {
                        continue;
                    }
                    if p == 2 && t[i] > 1 {
                        part.coords[i] += step;
                        rs[i] += 1;
                        step >>= 1;
                    }
                }

                let start =
                    if t[i].overflowing_sub(rs[i]) == (1, false) && self.mode & flags::LEQ == 0 {
                        1
                    } else {
                        0
                    };
                res.push(Seed {
                    i,
                    part,
                    step,
                    rs,
                    block_upper: self.mode & flags::NO_UPPER_HALF != 0,
                    start,
                });
                break;
            }
        }
        res
    }

    /// Returns a new `SylowStreamBuilder`, yielding elements of the type associated with `decomp`.
    pub fn new(decomp: &'a SylowDecomp<S, L, C>) -> SylowStreamBuilder<'a, S, L, C> {
        SylowStreamBuilder {
            decomp,
            mode: flags::NONE,
            targets: Vec::new(),
        }
    }

    /// Adds a flag to the `SylowStreamBuilder`, modifying its yields.
    pub fn add_flag(mut self, mode: u8) -> SylowStreamBuilder<'a, S, L, C> {
        self.mode |= mode;
        self
    }

    /// Adds a target order to this `SylowStreamBuilder`.
    /// The `SylowStream` built from this builder will only yield elements of the orders of
    /// `target`s, or elements of order dividing `target` if `target
    pub fn add_target(mut self, t: [u128; L]) -> SylowStreamBuilder<'a, S, L, C> {
        if t.iter().all(|x| *x == 0) {
            self.mode |= flags::INCLUDE_ONE;
        } else {
            self.targets.push(t);
        }
        self
    }
}

impl<'a, S, const L: usize, C> ParallelIterator for SylowParStream<'a, S, L, C>
where
    S: Send + Sync,
    C: SylowDecomposable<S, L> + Send + Sync,
{
    type Item = SylowElem<S, L, C>;

    fn drive_unindexed<Con>(self, consumer: Con) -> Con::Result
    where
        Con: plumbing::UnindexedConsumer<Self::Item>,
    {
        let consumer_spawner = consumer.split_off_left();

        let num_threads = std::thread::available_parallelism().unwrap().into();
        let mut consumers = Vec::new();
        let mut workers: Vec<Worker<Seed<S, L, C>>> = Vec::new();
        let mut stealers = Vec::new();

        for _ in 0..num_threads {
            let con = consumer_spawner.split_off_left();
            let wrk = Worker::new_fifo();
            let stl = wrk.stealer();

            consumers.push(con);
            workers.push(wrk);
            stealers.push(stl);
        }

        let results = SegQueue::new();
        let mut folder = consumer.into_folder();
        if self.has_flag(flags::INCLUDE_ONE)
            || (self.has_flag(flags::LEQ) && !self.has_flag(flags::NO_PARABOLIC))
        {
            folder = folder.consume(SylowElem::one());
            results.push(folder.complete());
        }
        rayon::scope(|s| {
            workers
                .into_iter()
                .zip(consumers.into_iter())
                .for_each(|(wrk, consumer)| {
                    s.spawn(|_| {
                        let folder = consumer.into_folder();
                        let worker: SylowStreamWorker<S, L, C, Con> = SylowStreamWorker {
                            stream: &self,
                            local_stack: wrk,
                            stealers: &stealers,
                            folder: RefCell::new(Some(folder)),
                        };
                        results.push(worker.work());
                    });
                });
        });

        let mut res = results.pop().unwrap();
        for r in results {
            res = consumer_spawner.to_reducer().reduce(res, r);
        }
        res
    }
}

impl<
        'a,
        S: Send + Sync,
        const L: usize,
        C: SylowDecomposable<S, L>,
        Con: Consumer<SylowElem<S, L, C>>,
    > SylowStreamWorker<'a, S, L, C, Con>
{
    fn work(mut self) -> Con::Result {
        let mut retry = 0;
        loop {
            while let Some(task) = self.local_stack.pop().or_else(|| {
                std::iter::repeat_with(|| {
                    self.stream
                        .global_stack
                        .steal_batch_and_pop(&self.local_stack)
                        .or_else(|| self.stealers.iter().map(|s| s.steal()).collect())
                })
                .find(|s| !s.is_retry())
                .and_then(|s| s.success())
            }) {
                self.propogate(task);
            }
            if retry < 3 {
                std::thread::sleep(std::time::Duration::from_millis(5));
                retry += 1;
                continue;
            }
            break;
        }
        self.folder.into_inner().unwrap().complete()
    }
}

impl<'a, S, const L: usize, C: SylowDecomposable<S, L>> Iterator for SylowSeqStream<'a, S, L, C> {
    type Item = SylowElem<S, L, C>;

    fn next(&mut self) -> Option<SylowElem<S, L, C>> {
        if let Some(res) = self.buffer.pop() {
            Some(res)
        } else if let Some(top) = self.stack.pop() {
            self.propogate(top);
            self.next()
        } else {
            None
        }
    }
}

impl<'a, S, const L: usize, C> IntoParallelIterator for SylowStreamBuilder<'a, S, L, C>
where
    S: Send + Sync,
    C: SylowDecomposable<S, L> + Send + Sync,
{
    type Item = SylowElem<S, L, C>;
    type Iter = SylowParStream<'a, S, L, C>;

    /// Returns a SylowStream yielding the elements requested via the constructor, `add_flag`, and
    /// `flag_target` invocations.
    fn into_par_iter(self) -> SylowParStream<'a, S, L, C> {
        let global_stack = Injector::new();

        self.get_starting_stack()
            .into_iter()
            .for_each(|x| global_stack.push(x));

        SylowParStream {
            decomp: self.decomp,
            mode: self.mode,
            targets: self.targets.clone(),
            global_stack,
        }
    }
}

impl<'a, S, const L: usize, C> IntoIterator for SylowStreamBuilder<'a, S, L, C>
where
    C: SylowDecomposable<S, L>,
{
    type Item = SylowElem<S, L, C>;
    type IntoIter = SylowSeqStream<'a, S, L, C>;

    fn into_iter(self) -> SylowSeqStream<'a, S, L, C> {
        let mut stream = SylowSeqStream {
            decomp: self.decomp,
            mode: self.mode,
            targets: self.targets.clone(),
            stack: self.get_starting_stack(),
            buffer: Vec::new(),
        };
        if (stream.mode & flags::INCLUDE_ONE != 0)
            || (self.mode & flags::LEQ != 0 && self.mode & flags::NO_PARABOLIC == 0)
        {
            stream.buffer.push(SylowElem::one());
        }
        stream
    }
}

impl Status {
    fn has(&self, flag: u8) -> bool {
        self.0 & flag != 0
    }
}

impl<'a, S, const L: usize, C> SylowStream<'a, S, L, C> for SylowParStream<'a, S, L, C>
where
    S: Send + Sync,
    C: SylowDecomposable<S, L>,
{
    fn push(&mut self, e: Seed<S, L, C>) {
        self.global_stack.push(e);
    }

    fn consume(&mut self, _: SylowElem<S, L, C>) {
        unimplemented!();
    }

    fn decomp(&self) -> &'a SylowDecomp<S, L, C> {
        self.decomp
    }

    fn mode(&self) -> u8 {
        self.mode
    }

    fn targets(&self) -> &[[u128; L]] {
        &self.targets
    }
}

impl<'a, S, const L: usize, C, Con> SylowStream<'a, S, L, C> for SylowStreamWorker<'a, S, L, C, Con>
where
    S: Send + Sync,
    C: SylowDecomposable<S, L>,
    Con: Consumer<SylowElem<S, L, C>>,
{
    fn push(&mut self, e: Seed<S, L, C>) {
        self.local_stack.push(e);
    }

    fn consume(&mut self, e: SylowElem<S, L, C>) {
        let mut f = self.folder.take().unwrap();
        f = f.consume(e);
        self.folder.replace(Some(f));
    }

    fn decomp(&self) -> &'a SylowDecomp<S, L, C> {
        self.stream.decomp
    }

    fn mode(&self) -> u8 {
        self.stream.mode
    }

    fn targets(&self) -> &[[u128; L]] {
        &self.stream.targets
    }
}

impl<'a, S, const L: usize, C> SylowStream<'a, S, L, C> for SylowSeqStream<'a, S, L, C>
where
    C: SylowDecomposable<S, L>,
{
    fn push(&mut self, e: Seed<S, L, C>) {
        self.stack.push(e);
    }

    fn consume(&mut self, e: SylowElem<S, L, C>) {
        self.buffer.push(e);
    }

    fn decomp(&self) -> &'a SylowDecomp<S, L, C> {
        self.decomp
    }

    fn mode(&self) -> u8 {
        self.mode
    }

    fn targets(&self) -> &[[u128; L]] {
        &self.targets
    }
}

impl<S, const L: usize, C: SylowDecomposable<S, L>> Clone for Seed<S, L, C> {
    fn clone(&self) -> Seed<S, L, C> {
        Seed {
            i: self.i,
            step: self.step,
            rs: self.rs,
            part: self.part,
            block_upper: self.block_upper,
            start: self.start,
        }
    }
}
impl<S, const L: usize, C: SylowDecomposable<S, L>> Copy for Seed<S, L, C> {}

#[cfg(test)]
mod tests {
    use super::*;
    use crate::numbers::fp::*;
    use std::sync::atomic::{AtomicUsize, Ordering};

    const BIG_P: u128 = 1_000_000_000_000_000_124_399;

    #[derive(PartialEq, Eq)]
    struct Phantom {}

    impl Factored<Phantom, 2> for FpNum<7> {
        const FACTORS: Factorization<2> = Factorization::new([(2, 1), (3, 1)]);
    }

    impl Factored<Phantom, 3> for FpNum<61> {
        const FACTORS: Factorization<3> = Factorization::new([(2, 2), (3, 1), (5, 1)]);
    }

    impl Factored<Phantom, 7> for FpNum<BIG_P> {
        const FACTORS: Factorization<7> = Factorization::new([
            (2, 1),
            (7, 1),
            (13, 1),
            (29, 2),
            (43, 1),
            (705737, 1),
            (215288719, 1),
        ]);
    }

    impl Factored<Phantom, 3> for FpNum<271> {
        const FACTORS: Factorization<3> = Factorization::new([(2, 1), (3, 3), (5, 1)]);
    }

    impl Factored<Phantom, 4> for FpNum<13928643> {
        const FACTORS: Factorization<4> = Factorization::new([(2, 1), (7, 2), (13, 2), (29, 2)]);
    }

    #[test]
    pub fn test_make_stream_seq() {
        let g = SylowDecomp::<Phantom, 2, FpNum<7>>::new();
        let res: Vec<FpNum<7>> = SylowStreamBuilder::new(&g)
            .add_target([1, 0])
            .into_iter()
            .filter_map(|s| s.to_product(&g).into())
            .collect();
        assert_eq!(res, vec![6]);
    }

    #[test]
    pub fn test_generates_small_seq() {
        let g = SylowDecomp::new();
        let stream = SylowStreamBuilder::new(&g)
            .add_target([1, 0, 0])
            .into_par_iter();
        let coords: Vec<SylowElem<Phantom, 3, FpNum<61>>> = stream.collect();
        assert_eq!(coords.len(), 1);
        let mut x = coords[0].clone();
        assert!(!x.is_one());
        x = x.pow(2);
        assert!(x.is_one());

        let mut count = 0;
        SylowStreamBuilder::new(&g)
            .add_target([2, 0, 0])
            .into_iter()
            .for_each(|mut x| {
                count += 1;
                for _ in 1..3 {
                    let y = x.clone();
                    assert!(!x.is_one());
                    x = x.multiply(&y);
                }
                assert!(x.is_one());
            });
        assert_eq!(count, 2);

        let stream = SylowStreamBuilder::new(&g)
            .add_target([0, 1, 0])
            .into_iter();
        assert_eq!(stream.count(), 2);
    }

    #[test]
    pub fn test_generates_big_seq() {
        let g = SylowDecomp::new();

        let stream = SylowStreamBuilder::new(&g)
            .add_target([0, 0, 0, 2, 0, 0, 0])
            .into_iter();
        let coords: Vec<SylowElem<Phantom, 7, FpNum<BIG_P>>> = stream.collect();
        assert_eq!(coords.len(), 29 * 29 - 29);

        SylowStreamBuilder::new(&g)
            .add_target([0, 0, 0, 0, 0, 1, 0])
            .into_iter()
            .take(2)
            .for_each(|mut x| {
                assert!(!x.is_one());
                x = x.pow(705737);
                assert!(x.is_one());
            });
    }

    #[test]
    pub fn test_generates_medium_seq() {
        let g: SylowDecomp<Phantom, 3, FpNum<271>> = SylowDecomp::new();
        let builder = SylowStreamBuilder::new(&g).add_target([0, 2, 1]);
        let stream_all = builder.into_iter();
        assert_eq!(stream_all.count(), 24);
    }

    #[test]
    pub fn test_skips_upper_half_seq() {
        let g = SylowDecomp::<Phantom, 3, FpNum<271>>::new();

        let stream = SylowStreamBuilder::new(&g)
            .add_target([0, 2, 1])
            .add_flag(flags::NO_UPPER_HALF)
            .into_iter();
        assert_eq!(stream.count(), 12);
    }

    #[test]
    pub fn test_multiple_targets_seq() {
        let g = SylowDecomp::new();

        let stream = SylowStreamBuilder::new(&g)
            .add_target([1, 0, 0])
            .add_target([0, 1, 0])
            .into_par_iter();
        let coords: Vec<SylowElem<Phantom, 3, FpNum<271>>> = stream.collect();
        assert_eq!(coords.len(), 3);

        let stream = SylowStreamBuilder::new(&g)
            .add_target([1, 1, 0])
            .add_target([0, 2, 0])
            .add_target([0, 0, 1])
            .add_flag(flags::LEQ)
            .into_iter();
        let coords: Vec<SylowElem<Phantom, 3, FpNum<271>>> = stream.collect();
        assert_eq!(coords.len(), 16);
    }

    #[test]
    pub fn test_multiple_targets_2_seq() {
        let g = SylowDecomp::new();

        let coords: Vec<SylowElem<Phantom, 4, FpNum<13928643>>> = SylowStreamBuilder::new(&g)
            .add_target([0, 1, 1, 0])
            .add_flag(flags::LEQ)
            .into_iter()
            .collect();

        assert_eq!(coords.len(), 91);
    }

    #[test]
    pub fn test_no_parabolic_seq() {
        let g = SylowDecomp::<Phantom, 3, FpNum<61>>::new();

        SylowStreamBuilder::new(&g)
            .add_target([2, 1, 0])
            .add_flag(flags::LEQ)
            .add_flag(flags::NO_PARABOLIC)
            .into_iter()
            .for_each(|mut x| {
                assert!(!x.is_one());
                x = x.square();
                assert!(!x.is_one());
            });
    }
    #[test]
    pub fn test_make_stream_par() {
        let g = SylowDecomp::<Phantom, 2, FpNum<7>>::new();
        let res: Vec<FpNum<7>> = SylowStreamBuilder::new(&g)
            .add_target([1, 0])
            .into_par_iter()
            .filter_map(|s| s.to_product(&g).into())
            .collect();
        assert_eq!(res, vec![6]);
    }

    #[test]
    pub fn test_generates_small_par() {
        let g = SylowDecomp::new();
        let stream = SylowStreamBuilder::new(&g)
            .add_target([1, 0, 0])
            .into_par_iter();
        let coords: Vec<SylowElem<Phantom, 3, FpNum<61>>> = stream.collect();
        assert_eq!(coords.len(), 1);
        let mut x = coords[0].clone();
        assert!(!x.is_one());
        x = x.pow(2);
        assert!(x.is_one());

        let count = AtomicUsize::new(0);
        SylowStreamBuilder::new(&g)
            .add_target([2, 0, 0])
            .into_par_iter()
            .for_each(|mut x| {
                count.fetch_add(1, Ordering::Relaxed);
                for _ in 1..3 {
                    let y = x.clone();
                    assert!(!x.is_one());
                    x = x.multiply(&y);
                }
                assert!(x.is_one());
            });
        assert_eq!(count.into_inner(), 2);

        let stream = SylowStreamBuilder::new(&g)
            .add_target([0, 1, 0])
            .into_par_iter();
        assert_eq!(stream.count(), 2);
    }

    #[test]
    pub fn test_generates_big_par() {
        let g = SylowDecomp::new();
<<<<<<< HEAD

        let stream = SylowStreamBuilder::new(&g)
            .add_target([0, 0, 0, 2, 0, 0, 0])
            .into_par_iter();
        let coords: Vec<SylowElem<Phantom, 7, FpNum<BIG_P>>> = stream.collect();
        assert_eq!(coords.len(), 29 * 29 - 29);

        SylowStreamBuilder::new(&g)
            .add_target([0, 0, 0, 0, 0, 1, 0])
            .into_par_iter()
            .take_any(2)
            .for_each(|mut x| {
                assert!(!x.is_one());
                x = x.pow(705737);
                assert!(x.is_one());
            });
    }

    #[test]
    pub fn test_generates_medium_par() {
        let g: SylowDecomp<Phantom, 3, FpNum<271>> = SylowDecomp::new();
        let builder = SylowStreamBuilder::new(&g).add_target([0, 2, 1]);
        let stream_all = builder.into_par_iter();
        assert_eq!(stream_all.count(), 24);
    }

    #[test]
    pub fn test_skips_upper_half_par() {
        let g = SylowDecomp::<Phantom, 3, FpNum<271>>::new();

        let stream = SylowStreamBuilder::new(&g)
            .add_target([0, 2, 1])
            .add_flag(flags::NO_UPPER_HALF)
            .into_par_iter();
        assert_eq!(stream.count(), 12);
    }

    #[test]
    pub fn test_multiple_targets_par() {
        let g = SylowDecomp::new();

        let stream = SylowStreamBuilder::new(&g)
=======

        let stream = SylowStreamBuilder::new(&g)
            .add_target([0, 0, 0, 2, 0, 0, 0])
            .into_par_iter();
        let coords: Vec<SylowElem<Phantom, 7, FpNum<BIG_P>>> = stream.collect();
        assert_eq!(coords.len(), 29 * 29 - 29);

        SylowStreamBuilder::new(&g)
            .add_target([0, 0, 0, 0, 0, 1, 0])
            .into_par_iter()
            .take_any(2)
            .for_each(|mut x| {
                assert!(!x.is_one());
                x = x.pow(705737);
                assert!(x.is_one());
            });
    }

    #[test]
    pub fn test_generates_medium_par() {
        let g: SylowDecomp<Phantom, 3, FpNum<271>> = SylowDecomp::new();
        let builder = SylowStreamBuilder::new(&g).add_target([0, 2, 1]);
        let stream_all = builder.into_par_iter();
        assert_eq!(stream_all.count(), 24);
    }

    #[test]
    pub fn test_skips_upper_half_par() {
        let g = SylowDecomp::<Phantom, 3, FpNum<271>>::new();

        let stream = SylowStreamBuilder::new(&g)
            .add_target([0, 2, 1])
            .add_flag(flags::NO_UPPER_HALF)
            .into_par_iter();
        assert_eq!(stream.count(), 12);
    }

    #[test]
    pub fn test_multiple_targets_par() {
        let g = SylowDecomp::new();

        let stream = SylowStreamBuilder::new(&g)
>>>>>>> 3a5d6d89
            .add_target([1, 0, 0])
            .add_target([0, 1, 0])
            .into_par_iter();
        let coords: Vec<SylowElem<Phantom, 3, FpNum<271>>> = stream.collect();
        assert_eq!(coords.len(), 3);

        let stream = SylowStreamBuilder::new(&g)
            .add_target([1, 1, 0])
            .add_target([0, 2, 0])
            .add_target([0, 0, 1])
            .add_flag(flags::LEQ)
            .into_par_iter();
        let coords: Vec<SylowElem<Phantom, 3, FpNum<271>>> = stream.collect();
        assert_eq!(coords.len(), 16);
    }

    #[test]
    pub fn test_multiple_targets_2_par() {
        let g = SylowDecomp::new();

        let coords: Vec<SylowElem<Phantom, 4, FpNum<13928643>>> = SylowStreamBuilder::new(&g)
            .add_target([0, 1, 1, 0])
            .add_flag(flags::LEQ)
            .into_par_iter()
            .collect();

        assert_eq!(coords.len(), 91);
    }

    #[test]
    pub fn test_no_parabolic_par() {
        let g = SylowDecomp::<Phantom, 3, FpNum<61>>::new();

        SylowStreamBuilder::new(&g)
            .add_target([2, 1, 0])
            .add_flag(flags::LEQ)
            .add_flag(flags::NO_PARABOLIC)
            .into_par_iter()
            .for_each(|mut x| {
                assert!(!x.is_one());
                x = x.square();
                assert!(!x.is_one());
            });
    }
}<|MERGE_RESOLUTION|>--- conflicted
+++ resolved
@@ -34,7 +34,6 @@
 
     /// Stream is guaranteed to include the identity.
     pub const INCLUDE_ONE: u8 = 0x10;
-<<<<<<< HEAD
 }
 
 /// A builder for a stream yielding elements of particular orders, as their Sylow decompositions.
@@ -64,37 +63,6 @@
     decomp: &'a SylowDecomp<S, L, C>,
     mode: u8,
     targets: Vec<[u128; L]>,
-=======
-}
-
-/// A builder for a stream yielding elements of particular orders, as their Sylow decompositions.
-pub struct SylowStreamBuilder<'a, S, const L: usize, C: SylowDecomposable<S, L> + std::fmt::Debug> {
-    decomp: &'a SylowDecomp<S, L, C>,
-    mode: u8,
-    targets: Vec<[u128; L]>,
-}
-
-/// A stream yielding elements of particular orders, as their Sylow decompositions.
-/// Generates the elements in parallel on multiple threads.
-pub struct SylowParStream<
-    'a,
-    S: Send + Sync,
-    const L: usize,
-    C: SylowDecomposable<S, L> + std::fmt::Debug,
-> {
-    decomp: &'a SylowDecomp<S, L, C>,
-    mode: u8,
-    targets: Vec<[u128; L]>,
-    global_stack: Injector<Seed<S, L, C>>,
-}
-
-/// A stream yielding elements of particular orders, as their Sylow decompositions.
-/// Generates the elements sequentially on a single thread.
-pub struct SylowSeqStream<'a, S, const L: usize, C: SylowDecomposable<S, L>> {
-    decomp: &'a SylowDecomp<S, L, C>,
-    mode: u8,
-    targets: Vec<[u128; L]>,
->>>>>>> 3a5d6d89
     stack: Vec<Seed<S, L, C>>,
     buffer: Vec<SylowElem<S, L, C>>,
 }
@@ -154,90 +122,6 @@
     fn propogate(&mut self, seed: Seed<S, L, C>) {
         let (p, _) = <C as Factored<S, L>>::FACTORS[seed.i];
 
-<<<<<<< HEAD
-        let status = self.get_status(&seed.rs, seed.i);
-        //println!("status: {status}");
-
-        // First, create new seeds by incrementing
-        // the current power.
-        if status.has(statuses::KEEP_GOING) {
-            let mut stop = p;
-
-            if stop - seed.start > STACK_ADDITION_LIMIT as u128 {
-                self.push(Seed {
-                    start: seed.start + STACK_ADDITION_LIMIT as u128,
-                    ..seed
-                });
-                stop = seed.start + STACK_ADDITION_LIMIT as u128;
-            }
-            let lim = <C as Factored<S, L>>::FACTORS.factor(seed.i) / 2;
-            for j in seed.start..stop {
-                let tmp = seed.part.coords[seed.i] + j * seed.step;
-
-                if seed.block_upper && tmp > lim {
-                    break;
-                }
-
-                let mut part = seed.part;
-                part.coords[seed.i] = tmp;
-
-                let mut rs = seed.rs;
-                rs[seed.i] += 1;
-
-                let status = self.get_status(&rs, seed.i);
-                let next = Seed {
-                    i: seed.i,
-                    step: seed.step / p,
-                    part,
-                    rs,
-                    block_upper: seed.block_upper,
-                    start: self.get_start(&status),
-                };
-
-                // Next, create new seeds by moving to the next prime power,
-                // but only if we are *done* with this prime power.
-                if status.has(statuses::EQ) && j != 0 {
-                    let mut pushed_any = false;
-                    // Note: In Rust, (a..a) is the empty iterator.
-                    for k in (next.i + 1)..L {
-                        let status = self.get_status(&next.rs, k);
-                        if !(self.has_flag(flags::LEQ) || status.has(statuses::KEEP_GOING)) {
-                            continue;
-                        }
-                        let (p, d) = <C as Factored<S, L>>::FACTORS[k];
-                        let s = Seed {
-                            i: k,
-                            part: next.part,
-                            step: intpow(p, d - 1, 0),
-                            rs: next.rs,
-                            block_upper: false,
-                            start: self.get_start(&status),
-                        };
-                        self.push(s);
-                        pushed_any = true;
-                    }
-                    if self.has_flag(flags::LEQ) || !pushed_any {
-                        self.consume(next.part);
-                    }
-                }
-                if status.has(statuses::KEEP_GOING) {
-                    self.push(next);
-                }
-            }
-        }
-    }
-
-    fn get_status(&self, rs: &[u128], i: usize) -> Status {
-        let mut status = 0;
-        for t in self.targets() {
-            let skip = rs.iter().zip(t).take(i).any(|(r, t)| {
-                self.has_flag(flags::LEQ) && r > t || !self.has_flag(flags::LEQ) && r != t
-            });
-            if skip {
-                continue;
-            }
-
-=======
         // First, create new seeds by incrementing
         // the current power.
         let mut stop = p;
@@ -315,7 +199,6 @@
                 continue;
             }
 
->>>>>>> 3a5d6d89
             match t[i].overflowing_sub(rs[i]) {
                 (0, false) => {
                     status |= statuses::EQ;
@@ -899,7 +782,6 @@
     #[test]
     pub fn test_generates_big_par() {
         let g = SylowDecomp::new();
-<<<<<<< HEAD
 
         let stream = SylowStreamBuilder::new(&g)
             .add_target([0, 0, 0, 2, 0, 0, 0])
@@ -942,50 +824,6 @@
         let g = SylowDecomp::new();
 
         let stream = SylowStreamBuilder::new(&g)
-=======
-
-        let stream = SylowStreamBuilder::new(&g)
-            .add_target([0, 0, 0, 2, 0, 0, 0])
-            .into_par_iter();
-        let coords: Vec<SylowElem<Phantom, 7, FpNum<BIG_P>>> = stream.collect();
-        assert_eq!(coords.len(), 29 * 29 - 29);
-
-        SylowStreamBuilder::new(&g)
-            .add_target([0, 0, 0, 0, 0, 1, 0])
-            .into_par_iter()
-            .take_any(2)
-            .for_each(|mut x| {
-                assert!(!x.is_one());
-                x = x.pow(705737);
-                assert!(x.is_one());
-            });
-    }
-
-    #[test]
-    pub fn test_generates_medium_par() {
-        let g: SylowDecomp<Phantom, 3, FpNum<271>> = SylowDecomp::new();
-        let builder = SylowStreamBuilder::new(&g).add_target([0, 2, 1]);
-        let stream_all = builder.into_par_iter();
-        assert_eq!(stream_all.count(), 24);
-    }
-
-    #[test]
-    pub fn test_skips_upper_half_par() {
-        let g = SylowDecomp::<Phantom, 3, FpNum<271>>::new();
-
-        let stream = SylowStreamBuilder::new(&g)
-            .add_target([0, 2, 1])
-            .add_flag(flags::NO_UPPER_HALF)
-            .into_par_iter();
-        assert_eq!(stream.count(), 12);
-    }
-
-    #[test]
-    pub fn test_multiple_targets_par() {
-        let g = SylowDecomp::new();
-
-        let stream = SylowStreamBuilder::new(&g)
->>>>>>> 3a5d6d89
             .add_target([1, 0, 0])
             .add_target([0, 1, 0])
             .into_par_iter();
