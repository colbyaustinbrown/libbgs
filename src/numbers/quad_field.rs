use std::ops::*;

use either::*;

use crate::numbers::*;
use crate::util::*;

<<<<<<< HEAD
/// The finite field of size `P^2`. Isomorphic to $\mathbb{Z} / P^2\mathbb{Z}$.
/// Each `QuadField` has a fixed quadratic nonresidue `r` used as a basis element for the numbers
/// outside of the prime subfield.
#[derive(PartialEq, Eq, Debug)]
pub struct QuadField<const P: u128> {
    /// The basis element for the numbers outside of the prime subfield.
    r: u128,
}

/// An integer modulo `P^2`. An element $x$ is represented as $x = a_0 + a_1\sqrt{r}$, where $r$ is
/// the fixed basis element.
///
/// The association between a `QuadNum` instance and a `QuadField` (hence, the fixed basis element
/// `r`), is implicit.
/// You must ensure that operations on `QuadNum` instances are associated to the same choice of
/// `r`.
=======
>>>>>>> 63a53ec9
#[derive(PartialEq, Eq, Clone, Copy, Debug)]
pub struct QuadNum<const P: u128>(
    /// The value $a_0$, when writing this `QuadNum` as $a_0 + a_1\sqrt{r}$.
    pub u128, 
    /// The value $a_1$, when writing this `QuadNum` as $a_0 + a_1\sqrt{r}$.
    pub u128,
);

<<<<<<< HEAD
impl<const P: u128> QuadField<P> {
    /// Returns a new `QuadField` instance with the given `r` value.
    /// You must ensure that `r` is a quadratic nonresidue modulo `P`.
    pub fn new(r: u128) -> QuadField<P> {
        QuadField { r }
    }

    /// Returns a new `QuadField` instance.
    /// The `r` value chosen is arbitrary, but it is guaranteed to be the same between invocations
    /// for the same `P`.
    pub fn make() -> QuadField<P> {
        QuadField::new(find_nonresidue(P))
    }

    /// Calculates the square root of an integer modulo `P`, casting to an `FpNum<P>` if `x` is a
    /// quadratic residue.
    /// Returns a `Left` `QuadNum<P>` if `x` is a quadratic nonresidue, or a `Right` `FpNum<P>` if
    /// `x` is a quadratic residue (including 0).
    pub fn int_sqrt_either(&self, x: u128) -> Either<QuadNum<P>, FpNum<P>> {
=======
impl<S, const P: u128, const L: usize> SylowDecomposable<S, L> for QuadNum<P>
where
    QuadNum<P>: Factored<S, L>,
{
    fn find_sylow_generator(i: usize) -> QuadNum<P> {
        let pow = P - 1;
        // should be self.p * self.p, but maybe this works?
        (1..P * 2)
            .map(|i| {
                let j = standard_affine_shift(P * 2, i);
                let p = QuadNum::steinitz(j);
                p.pow(pow)
            })
            .find_map(|c| QuadNum::is_sylow_generator(&c, <Self as Factored<S, L>>::FACTORS[i]))
            .unwrap()
    }
}

impl<const P: u128> QuadNum<P> {
    pub fn is_zero(&self) -> bool {
        self.0 == 0 && self.1 == 0
    }

    pub fn steinitz(i: u128) -> QuadNum<P> {
        QuadNum::from((i % P, i / P))
    }

    pub fn int_sqrt_either(x: u128) -> Either<QuadNum<P>, FpNum<P>> {
>>>>>>> 63a53ec9
        let mut x = FpNum::from(x);
        if let Some(y) = x.int_sqrt() {
            return Right(y);
        }

        let r = FpNum::from(Self::R).inverse();
        x = x.multiply(&r);
        let a1 = x.int_sqrt().unwrap();
        Left(QuadNum(0, a1.into()))
    }

<<<<<<< HEAD
    /// Calculates the square root af in integer modulo `P`.
    pub fn int_sqrt(&self, x: u128) -> QuadNum<P> {
        self.int_sqrt_either(x)
            .left_or_else(|n| QuadNum::from((n.into(), 0)))
    }

    /// Returns the Steinitz polynomial of index `i` associated to this quadritic field.
    // TODO add citation
    pub fn steinitz(&self, i: u128) -> QuadNum<P> {
        QuadNum::from((i % P, i / P))
    }

    /// Gets the quadratic nonresidue being used as a basis element.
    pub fn r(&self) -> u128 {
        self.r
    }
}

impl<const P: u128> Group for QuadField<P> {
    type Elem = QuadNum<P>;

    fn size(&self) -> u128 {
        P + 1
    }

    fn one(&self) -> QuadNum<P> {
        QuadNum(1, 0)
    }
}

impl<const P: u128> SylowDecomposable for QuadField<P> {
    fn find_sylow_generator(&self, i: usize, fact: &Factorization) -> QuadNum<P> {
        let pow = P - 1;
        // should be self.p * self.p, but maybe this works?
        (1..P * 2)
            .map(|i| {
                let j = standard_affine_shift(P * 2, i);
                let p = self.steinitz(j);
                p.pow(pow, self)
            })
            .find_map(|c| self.is_sylow_generator(&c, fact[i]))
            .unwrap()
    }
}

impl<const P: u128> QuadNum<P> {
    /// True if this number is zero; false otherwise.
    pub fn is_zero(&self) -> bool {
        self.0 == 0 && self.1 == 0
    }
=======
    pub fn int_sqrt(x: u128) -> QuadNum<P> {
        Self::int_sqrt_either(x).left_or_else(|n| QuadNum::from((n.into(), 0)))
    }

    pub const R: u128 = FpNum::<P>::find_nonresidue(P);
>>>>>>> 63a53ec9
}

impl<const P: u128> GroupElem for QuadNum<P> {
    fn is_one(&self) -> bool {
        self.0 == 1 && self.1 == 0
    }

    fn multiply(&self, other: &QuadNum<P>) -> QuadNum<P> {
        QuadNum(
            (long_multiply(self.0, other.0, P)
                + long_multiply(self.1, long_multiply(other.1, QuadNum::<P>::R, P), P))
                % P,
            (long_multiply(self.1, other.0, P) + long_multiply(self.0, other.1, P)) % P,
        )
    }

    fn square(&self) -> QuadNum<P> {
        QuadNum(
            (long_multiply(self.0, self.0, P)
                + long_multiply(self.1, long_multiply(self.1, QuadNum::<P>::R, P), P))
                % P,
            (long_multiply(self.1, self.0, P) + long_multiply(self.0, self.1, P)) % P,
        )
    }

    fn size() -> u128 {
        P + 1
    }

    fn one() -> QuadNum<P> {
        QuadNum(1, 0)
    }
}

impl<const P: u128> PartialEq<u128> for QuadNum<P> {
    fn eq(&self, other: &u128) -> bool {
        self.0 == *other && self.1 == 0
    }
}

impl<const P: u128> From<(u128, u128)> for QuadNum<P> {
    fn from(value: (u128, u128)) -> QuadNum<P> {
        QuadNum(value.0, value.1)
    }
}

impl<const P: u128> Add<Self> for QuadNum<P> {
    type Output = QuadNum<P>;
    fn add(self, other: Self) -> QuadNum<P> {
        QuadNum((self.0 + other.0) % P, (self.1 + other.1) % P)
    }
}

impl<const P: u128> AddAssign<Self> for QuadNum<P> {
    fn add_assign(&mut self, other: Self) {
        self.0 = (self.0 + other.0) % P;
        self.1 = (self.1 + other.1) % P;
    }
}

#[cfg(test)]
mod tests {
    use super::*;
    use crate::numbers::sylow::tests::*;

    const BIG_P: u128 = 1_000_000_000_000_000_124_399;

    #[derive(PartialEq, Eq)]
    struct Phantom {}

    impl Factored<Phantom, 1> for QuadNum<7> {
        const FACTORS: Factorization<1> = Factorization::new([(2, 3)]);
    }

    impl Factored<Phantom, 2> for QuadNum<17> {
        const FACTORS: Factorization<2> = Factorization::new([(2, 1), (3, 2)]);
    }

    impl Factored<Phantom, 11> for QuadNum<BIG_P> {
        const FACTORS: Factorization<11> = Factorization::new([
            (2, 4),
            (3, 1),
            (5, 2),
            (11, 2),
            (17, 1),
            (19, 1),
            (23, 1),
            (97, 1),
            (757, 1),
            (1453, 1),
            (8689, 1),
        ]);
    }

    #[test]
    fn one_is_one() {
        let one = QuadNum::<7>::one();
        assert!(one.is_one());
    }

    #[test]
    fn calculates_r_as_nonresidue() {
        for i in 2..7 {
            assert_ne!((i * i) % 7, QuadNum::<7>::R);
        }
    }

    #[test]
    fn powers_up() {
        let mut x = QuadNum::<7>::from((3, 4));
        x = x.pow(48);
        assert!(x.is_one());
    }

    #[test]
    fn powers_up_big() {
        let mut x = QuadNum::<BIG_P>(3, 5);
        x = x.pow(BIG_P - 1);
        x = x.pow(BIG_P + 1);
        assert!(x.is_one());
    }

    #[test]
    fn finds_sqrt() {
        for i in 3..1003 {
            let mut x = QuadNum::<BIG_P>::int_sqrt(i);
            assert_ne!(x, i);
            x = x.multiply(&x);
            assert_eq!(x, i);
        }
    }

    #[test]
    fn sylow_finds_generators() {
        let g = SylowDecomp::<Phantom, 2, QuadNum<17>>::new();
        for i in 0..g.generators().len() {
            let gen = &g.generators()[i];
            let d = SylowElem::<Phantom, 2, QuadNum<17>>::FACTORS.factor(i);
            test_is_generator_small(gen, d);
        }
    }

    #[test]
    fn sylow_finds_generators_big() {
        let g = SylowDecomp::<Phantom, 11, QuadNum<BIG_P>>::new();
        for i in 0..g.generators().len() {
            let gen = &g.generators()[i];
            let d = SylowElem::<Phantom, 11, QuadNum<BIG_P>>::FACTORS.prime_powers()[i];
            test_is_generator_big(gen, d);
        }
    }
}<|MERGE_RESOLUTION|>--- conflicted
+++ resolved
@@ -5,13 +5,11 @@
 use crate::numbers::*;
 use crate::util::*;
 
-<<<<<<< HEAD
 /// The finite field of size `P^2`. Isomorphic to $\mathbb{Z} / P^2\mathbb{Z}$.
 /// Each `QuadField` has a fixed quadratic nonresidue `r` used as a basis element for the numbers
 /// outside of the prime subfield.
 #[derive(PartialEq, Eq, Debug)]
 pub struct QuadField<const P: u128> {
-    /// The basis element for the numbers outside of the prime subfield.
     r: u128,
 }
 
@@ -22,8 +20,6 @@
 /// `r`), is implicit.
 /// You must ensure that operations on `QuadNum` instances are associated to the same choice of
 /// `r`.
-=======
->>>>>>> 63a53ec9
 #[derive(PartialEq, Eq, Clone, Copy, Debug)]
 pub struct QuadNum<const P: u128>(
     /// The value $a_0$, when writing this `QuadNum` as $a_0 + a_1\sqrt{r}$.
@@ -32,27 +28,6 @@
     pub u128,
 );
 
-<<<<<<< HEAD
-impl<const P: u128> QuadField<P> {
-    /// Returns a new `QuadField` instance with the given `r` value.
-    /// You must ensure that `r` is a quadratic nonresidue modulo `P`.
-    pub fn new(r: u128) -> QuadField<P> {
-        QuadField { r }
-    }
-
-    /// Returns a new `QuadField` instance.
-    /// The `r` value chosen is arbitrary, but it is guaranteed to be the same between invocations
-    /// for the same `P`.
-    pub fn make() -> QuadField<P> {
-        QuadField::new(find_nonresidue(P))
-    }
-
-    /// Calculates the square root of an integer modulo `P`, casting to an `FpNum<P>` if `x` is a
-    /// quadratic residue.
-    /// Returns a `Left` `QuadNum<P>` if `x` is a quadratic nonresidue, or a `Right` `FpNum<P>` if
-    /// `x` is a quadratic residue (including 0).
-    pub fn int_sqrt_either(&self, x: u128) -> Either<QuadNum<P>, FpNum<P>> {
-=======
 impl<S, const P: u128, const L: usize> SylowDecomposable<S, L> for QuadNum<P>
 where
     QuadNum<P>: Factored<S, L>,
@@ -72,6 +47,7 @@
 }
 
 impl<const P: u128> QuadNum<P> {
+    /// True if this number is zero; false otherwise.
     pub fn is_zero(&self) -> bool {
         self.0 == 0 && self.1 == 0
     }
@@ -80,8 +56,11 @@
         QuadNum::from((i % P, i / P))
     }
 
+    /// Calculates the square root of an integer modulo `P`, casting to an `FpNum<P>` if `x` is a
+    /// quadratic residue.
+    /// Returns a `Left` `QuadNum<P>` if `x` is a quadratic nonresidue, or a `Right` `FpNum<P>` if
+    /// `x` is a quadratic residue (including 0).
     pub fn int_sqrt_either(x: u128) -> Either<QuadNum<P>, FpNum<P>> {
->>>>>>> 63a53ec9
         let mut x = FpNum::from(x);
         if let Some(y) = x.int_sqrt() {
             return Right(y);
@@ -93,64 +72,13 @@
         Left(QuadNum(0, a1.into()))
     }
 
-<<<<<<< HEAD
     /// Calculates the square root af in integer modulo `P`.
-    pub fn int_sqrt(&self, x: u128) -> QuadNum<P> {
-        self.int_sqrt_either(x)
-            .left_or_else(|n| QuadNum::from((n.into(), 0)))
-    }
-
-    /// Returns the Steinitz polynomial of index `i` associated to this quadritic field.
-    // TODO add citation
-    pub fn steinitz(&self, i: u128) -> QuadNum<P> {
-        QuadNum::from((i % P, i / P))
-    }
-
-    /// Gets the quadratic nonresidue being used as a basis element.
-    pub fn r(&self) -> u128 {
-        self.r
-    }
-}
-
-impl<const P: u128> Group for QuadField<P> {
-    type Elem = QuadNum<P>;
-
-    fn size(&self) -> u128 {
-        P + 1
-    }
-
-    fn one(&self) -> QuadNum<P> {
-        QuadNum(1, 0)
-    }
-}
-
-impl<const P: u128> SylowDecomposable for QuadField<P> {
-    fn find_sylow_generator(&self, i: usize, fact: &Factorization) -> QuadNum<P> {
-        let pow = P - 1;
-        // should be self.p * self.p, but maybe this works?
-        (1..P * 2)
-            .map(|i| {
-                let j = standard_affine_shift(P * 2, i);
-                let p = self.steinitz(j);
-                p.pow(pow, self)
-            })
-            .find_map(|c| self.is_sylow_generator(&c, fact[i]))
-            .unwrap()
-    }
-}
-
-impl<const P: u128> QuadNum<P> {
-    /// True if this number is zero; false otherwise.
-    pub fn is_zero(&self) -> bool {
-        self.0 == 0 && self.1 == 0
-    }
-=======
     pub fn int_sqrt(x: u128) -> QuadNum<P> {
         Self::int_sqrt_either(x).left_or_else(|n| QuadNum::from((n.into(), 0)))
     }
 
+    /// The basis element for the numbers outside of the prime subfield.
     pub const R: u128 = FpNum::<P>::find_nonresidue(P);
->>>>>>> 63a53ec9
 }
 
 impl<const P: u128> GroupElem for QuadNum<P> {
