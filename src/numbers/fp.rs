--- conflicted
+++ resolved
@@ -3,14 +3,7 @@
 use crate::numbers::*;
 use crate::util::*;
 
-<<<<<<< HEAD
-/// The finite field of size `P`. Isomorphic to $\mathbb{Z} / P\mathbb{Z}$.
-#[derive(PartialEq, Clone, Copy, Debug, Eq)]
-pub struct FpStar<const P: u128> {}
-
 /// An integer modulo `P`.
-=======
->>>>>>> 63a53ec9
 #[derive(Debug, Clone, Copy, PartialEq, Eq)]
 pub struct FpNum<const P: u128>(pub u128);
 
