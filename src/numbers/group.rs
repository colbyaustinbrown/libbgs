use std::fmt;

use crate::numbers::Factorization;

<<<<<<< HEAD
/// Types that represent groups, satisfying the group axioms:
/// * Has an associative binary operator (multiplication)
/// * Has an identity
/// * Every element has an inverse
/// Only the second axiom is enforced at the `Group` trait level, and associativity is never
/// enforced.
/// 
/// Mathematically, this trait can be understood as defining the category $\text{Grp}$, and a struct which
/// implements this trait is a subcategory of $\text{Grp}$. An instance of one of these `struct`s is
/// then a group itself.
pub trait Group: Eq {
    /// The type of the members of this group.
    type Elem: GroupElem<Group = Self>;

    /// Returns the number of elements of this group.
    fn size(&self) -> u128;

    /// Returns the multiplicative identity of the group.
    fn one(&self) -> Self::Elem;
}

/// Types that represent the elements of a group.
///
/// Most methods here are "context dependent", in that they require the group to which the elements
/// belong to be passed as a parameter. Since a `struct` implementing `Group` is more accurately
/// called a subcategory of $\text{Grp}$, it is possible to pass a `Group` to which this
/// `GroupElem` does not actually belong. It is your responsibility to ensure this does not happen.
pub trait GroupElem: Clone + PartialEq + Eq + fmt::Debug {
    /// The group to which these elements belong.
    type Group: Group<Elem = Self>;

    /// True if this element is the multiplicative identity; false otherwise.
    fn is_one(&self, g: &Self::Group) -> bool;

    /// Returns the product of two elements under the group binary operator.
    /// You must guarantee that this operation is associative:
    /// `a.multiply(b.multiply(c, &g), &g) == a.multiply(b, &g).multiply(c, &g)`.
    fn multiply(&self, other: &Self, g: &Self::Group) -> Self;

    /// Returns this element multiplied by itself.
    fn square(&self, g: &Self::Group) -> Self {
        self.multiply(self, g)
    }

    /// Raises this element to the power of `n`.
    fn pow(&self, mut n: u128, g: &Self::Group) -> Self {
        let mut y = Self::Group::one(g);
=======
pub trait GroupElem: Clone + PartialEq + Eq + fmt::Debug {
    fn size() -> u128;
    fn one() -> Self;

    fn is_one(&self) -> bool;
    fn multiply(&self, other: &Self) -> Self;
    fn square(&self) -> Self;

    fn pow(&self, mut n: u128) -> Self {
        let mut y = Self::one();
>>>>>>> 63a53ec9
        let mut res = self.clone();
        while n > 1 {
            // println!("{n} {:?} {:?}", &self, y);
            if n % 2 == 1 {
                y = y.multiply(&res);
            }
            res = res.square();
            n >>= 1;
        }
        res.multiply(&y)
    }

<<<<<<< HEAD
    /// Returns the multiplicative inverse of this element.
    fn inverse(&self, g: &Self::Group) -> Self {
=======
    fn inverse(&self) -> Self {
>>>>>>> 63a53ec9
        let res = self.clone();
        res.pow(Self::size() - 1)
    }

<<<<<<< HEAD
    /// Returns the order of this element, that is, the smallest positive power `p` for which
    /// `a.pow(p, &g).is_one(&g)` returns True.
    fn order(&self, parent: &Self::Group, parent_size: &Factorization) -> Factorization {
        let prime_powers: Vec<(u128, u128)> = (0..parent_size.len())
            .map(|i| {
                let mut x = self.clone();
                for j in 0..parent_size.len() {
                    if j == i {
                        continue;
                    }
                    x = x.pow(parent_size.factor(j), parent);
=======
    fn order<const L: usize>(&self, parent_size: &Factorization<L>) -> Factorization<L> {
        let mut prime_powers = [(0, 0); L];
        for i in 0..L {
            let mut x = self.clone();
            for j in 0..L {
                if j == i {
                    continue;
>>>>>>> 63a53ec9
                }
                x = x.pow(parent_size.factor(j));
            }

            let mut r = 0;
            while !x.is_one() {
                x = x.pow(parent_size[i].0);
                r += 1;
            }
            prime_powers[i] = (parent_size[i].0, r)
        }
        Factorization::new(prime_powers)
    }
}<|MERGE_RESOLUTION|>--- conflicted
+++ resolved
@@ -1,67 +1,34 @@
 use std::fmt;
 
 use crate::numbers::Factorization;
-
-<<<<<<< HEAD
-/// Types that represent groups, satisfying the group axioms:
-/// * Has an associative binary operator (multiplication)
-/// * Has an identity
-/// * Every element has an inverse
-/// Only the second axiom is enforced at the `Group` trait level, and associativity is never
-/// enforced.
-/// 
-/// Mathematically, this trait can be understood as defining the category $\text{Grp}$, and a struct which
-/// implements this trait is a subcategory of $\text{Grp}$. An instance of one of these `struct`s is
-/// then a group itself.
-pub trait Group: Eq {
-    /// The type of the members of this group.
-    type Elem: GroupElem<Group = Self>;
-
-    /// Returns the number of elements of this group.
-    fn size(&self) -> u128;
-
-    /// Returns the multiplicative identity of the group.
-    fn one(&self) -> Self::Elem;
-}
-
 /// Types that represent the elements of a group.
-///
-/// Most methods here are "context dependent", in that they require the group to which the elements
-/// belong to be passed as a parameter. Since a `struct` implementing `Group` is more accurately
-/// called a subcategory of $\text{Grp}$, it is possible to pass a `Group` to which this
-/// `GroupElem` does not actually belong. It is your responsibility to ensure this does not happen.
+/// In order for a type to represent the elements of the group, the type must satisfy these axioms:
+/// * The type has a binary operator (`multiply`).
+/// * The type must have a unique element given by `one()`.
+/// * Event element of the type must have element given by `inverse()`.
 pub trait GroupElem: Clone + PartialEq + Eq + fmt::Debug {
-    /// The group to which these elements belong.
-    type Group: Group<Elem = Self>;
+    /// Gets the size of the group represented by this struct.
+    fn size() -> u128;
+    
+    /// Gets the unique identity element of this group.
+    fn one() -> Self;
 
     /// True if this element is the multiplicative identity; false otherwise.
-    fn is_one(&self, g: &Self::Group) -> bool;
+    fn is_one(&self) -> bool;
 
     /// Returns the product of two elements under the group binary operator.
-    /// You must guarantee that this operation is associative:
+    /// If you implement this trait, you must guarantee that the operation is associative; that is,
     /// `a.multiply(b.multiply(c, &g), &g) == a.multiply(b, &g).multiply(c, &g)`.
-    fn multiply(&self, other: &Self, g: &Self::Group) -> Self;
+    fn multiply(&self, other: &Self) -> Self;
 
     /// Returns this element multiplied by itself.
-    fn square(&self, g: &Self::Group) -> Self {
-        self.multiply(self, g)
-    }
+    /// If you implement this trait, you must guarantee `x.square() == x.multiply(x)` for all `x`.
+    fn square(&self) -> Self;
 
     /// Raises this element to the power of `n`.
-    fn pow(&self, mut n: u128, g: &Self::Group) -> Self {
-        let mut y = Self::Group::one(g);
-=======
-pub trait GroupElem: Clone + PartialEq + Eq + fmt::Debug {
-    fn size() -> u128;
-    fn one() -> Self;
-
-    fn is_one(&self) -> bool;
-    fn multiply(&self, other: &Self) -> Self;
-    fn square(&self) -> Self;
-
+    /// If you override this trait, you must guarantee that `x.pow(2) == x.square()` for all `x`.
     fn pow(&self, mut n: u128) -> Self {
         let mut y = Self::one();
->>>>>>> 63a53ec9
         let mut res = self.clone();
         while n > 1 {
             // println!("{n} {:?} {:?}", &self, y);
@@ -74,29 +41,16 @@
         res.multiply(&y)
     }
 
-<<<<<<< HEAD
     /// Returns the multiplicative inverse of this element.
-    fn inverse(&self, g: &Self::Group) -> Self {
-=======
+    /// If you implement this trait, you must guarantee `x.inverse().multiply(x)` and
+    /// `x.multiply(x.inverse())` both evaluate to the unique identity element.
     fn inverse(&self) -> Self {
->>>>>>> 63a53ec9
         let res = self.clone();
         res.pow(Self::size() - 1)
     }
 
-<<<<<<< HEAD
     /// Returns the order of this element, that is, the smallest positive power `p` for which
     /// `a.pow(p, &g).is_one(&g)` returns True.
-    fn order(&self, parent: &Self::Group, parent_size: &Factorization) -> Factorization {
-        let prime_powers: Vec<(u128, u128)> = (0..parent_size.len())
-            .map(|i| {
-                let mut x = self.clone();
-                for j in 0..parent_size.len() {
-                    if j == i {
-                        continue;
-                    }
-                    x = x.pow(parent_size.factor(j), parent);
-=======
     fn order<const L: usize>(&self, parent_size: &Factorization<L>) -> Factorization<L> {
         let mut prime_powers = [(0, 0); L];
         for i in 0..L {
@@ -104,7 +58,6 @@
             for j in 0..L {
                 if j == i {
                     continue;
->>>>>>> 63a53ec9
                 }
                 x = x.pow(parent_size.factor(j));
             }
