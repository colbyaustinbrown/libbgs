--- conflicted
+++ resolved
@@ -61,12 +61,8 @@
         res.multiply(&y, g)
     }
 
-<<<<<<< HEAD
     /// Returns the multiplicative inverse of this element.
-    fn invert(&self, g: &Self::Group) -> Self {
-=======
     fn inverse(&self, g: &Self::Group) -> Self {
->>>>>>> 10c9afeb
         let res = self.clone();
         res.pow(g.size() - 1, g)
     }
