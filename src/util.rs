<<<<<<< HEAD
//! Various number theory utility methods used throughout the libbgs crate.

fn gcd(mut a: u128, mut b: u128) -> u128 {
=======
const fn gcd(mut a: u128, mut b: u128) -> u128 {
>>>>>>> 63a53ec9
    let mut t;
    while b != 0 {
        t = a % b;
        a = b;
        b = t;
    }
    a
}

<<<<<<< HEAD
/// Returns `x` to the power of `n`, modulo `m`.
pub fn intpow(mut x: u128, mut n: u128, m: u128) -> u128 {
=======
pub const fn intpow(mut x: u128, mut n: u128, m: u128) -> u128 {
>>>>>>> 63a53ec9
    if n == 0 {
        return 1;
    }
    let mut y = 1;
    while n > 1 {
        if n % 2 == 1 {
            y = if m == 0 {
                y * x
            } else {
                long_multiply(x, y, m)
            };
        }
        x = if m == 0 {
            x * x
        } else {
            long_multiply(x, x, m)
        };
        n >>= 1;
    }
    if m == 0 {
        y * x
    } else {
        long_multiply(y, x, m)
    }
}

<<<<<<< HEAD
/// Returns a pseudo-random integer modulo `q`, unique for every `i` between `0` and `q`.
/// This acts suitably well as a random number generator for several modular arithmetic operations,
/// including randomly searching for quadratic (non) residues.
pub fn standard_affine_shift(q: u128, i: u128) -> u128 {
=======
pub const fn standard_affine_shift(q: u128, i: u128) -> u128 {
>>>>>>> 63a53ec9
    let mut m = 4 * q / 5;
    while gcd(m, q) != 1 {
        m -= 1;
    }
    let a = 2 * q / 3;
    (m * i + a) % q
}

<<<<<<< HEAD
/// Returns the product of `a` and `b` modulo `m`.
/// This function will panic if `m >= 2^127`.
/// Otherwise, it is guarenteed that there will not be integer overflow.
pub fn long_multiply(mut a: u128, mut b: u128, m: u128) -> u128 {
=======
pub const fn long_multiply(mut a: u128, mut b: u128, m: u128) -> u128 {
>>>>>>> 63a53ec9
    a %= m;
    b %= m;

    if a < (1 << 63) && b < (1 << 63) {
        return (a * b) % m;
    } else if m >= (1 << 126) {
        panic!("p too large! Greater than 1 << 126.");
    }

    let mut res = 0;
    while b > 0 {
        if b & 1 == 1 {
            res += a;
            // Note: this is significantly faster (~40%)
            // than res %= m on benchmarking
            if res >= m {
                res -= m;
            }
        }
        a *= 2;
        // see above comment
        if a >= m {
            a -= m;
        }
        b /= 2;
    }
    res
}

/// Returns the Legendre symbol of `a` modulo `p`, i.e.,
/// $$\left(\frac{a}{p}\right)_L = a^{\frac{p - 1}{2}} \mod p$$.
pub fn legendre(a: u128, p: u128) -> u128 {
    intpow(a, (p - 1) / 2, p)
<<<<<<< HEAD
}

/// Returns a quadratic non-residue modulo `p`.
/// That is, it returns an integer $a \in \mathbb{Z} / p\mathbb{Z}$ such that there is no $x$
/// satisfying $x^2 = a \mod p$.
pub fn find_nonresidue(p: u128) -> u128 {
    if p % 4 == 3 {
        p - 1
    } else if p % 8 == 3 || p % 8 == 5 {
        2
    } else {
        let mut res = 0;
        for i in 0..p {
            let a = standard_affine_shift(p, i);
            if intpow(a, (p - 1) / 2, p) == p - 1 {
                res = a;
                break;
            }
        }
        res
    }
=======
>>>>>>> 63a53ec9
}<|MERGE_RESOLUTION|>--- conflicted
+++ resolved
@@ -1,10 +1,6 @@
-<<<<<<< HEAD
 //! Various number theory utility methods used throughout the libbgs crate.
 
-fn gcd(mut a: u128, mut b: u128) -> u128 {
-=======
 const fn gcd(mut a: u128, mut b: u128) -> u128 {
->>>>>>> 63a53ec9
     let mut t;
     while b != 0 {
         t = a % b;
@@ -14,12 +10,8 @@
     a
 }
 
-<<<<<<< HEAD
 /// Returns `x` to the power of `n`, modulo `m`.
-pub fn intpow(mut x: u128, mut n: u128, m: u128) -> u128 {
-=======
 pub const fn intpow(mut x: u128, mut n: u128, m: u128) -> u128 {
->>>>>>> 63a53ec9
     if n == 0 {
         return 1;
     }
@@ -46,14 +38,10 @@
     }
 }
 
-<<<<<<< HEAD
 /// Returns a pseudo-random integer modulo `q`, unique for every `i` between `0` and `q`.
 /// This acts suitably well as a random number generator for several modular arithmetic operations,
 /// including randomly searching for quadratic (non) residues.
-pub fn standard_affine_shift(q: u128, i: u128) -> u128 {
-=======
 pub const fn standard_affine_shift(q: u128, i: u128) -> u128 {
->>>>>>> 63a53ec9
     let mut m = 4 * q / 5;
     while gcd(m, q) != 1 {
         m -= 1;
@@ -62,14 +50,10 @@
     (m * i + a) % q
 }
 
-<<<<<<< HEAD
 /// Returns the product of `a` and `b` modulo `m`.
 /// This function will panic if `m >= 2^127`.
 /// Otherwise, it is guarenteed that there will not be integer overflow.
-pub fn long_multiply(mut a: u128, mut b: u128, m: u128) -> u128 {
-=======
 pub const fn long_multiply(mut a: u128, mut b: u128, m: u128) -> u128 {
->>>>>>> 63a53ec9
     a %= m;
     b %= m;
 
@@ -103,7 +87,6 @@
 /// $$\left(\frac{a}{p}\right)_L = a^{\frac{p - 1}{2}} \mod p$$.
 pub fn legendre(a: u128, p: u128) -> u128 {
     intpow(a, (p - 1) / 2, p)
-<<<<<<< HEAD
 }
 
 /// Returns a quadratic non-residue modulo `p`.
@@ -125,6 +108,4 @@
         }
         res
     }
-=======
->>>>>>> 63a53ec9
 }