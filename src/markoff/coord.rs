--- conflicted
+++ resolved
@@ -48,10 +48,6 @@
         decomp: &SylowDecomp<S, L, FpNum<P>>,
     ) -> Coord<P>
     where
-<<<<<<< HEAD
-        S: Eq,
-=======
->>>>>>> 3a5d6d89
         FpNum<P>: Factored<S, L>,
     {
         let chi_inv = chi.inverse().to_product(decomp);
@@ -68,10 +64,6 @@
         decomp: &SylowDecomp<S, L, QuadNum<P>>,
     ) -> Coord<P>
     where
-<<<<<<< HEAD
-        S: Eq,
-=======
->>>>>>> 3a5d6d89
         QuadNum<P>: Factored<S, L>,
     {
         let chi_inv = chi.inverse().to_product(decomp);
@@ -104,7 +96,6 @@
         self.to_chi()
             .as_ref()
             .either(|l| l.order(plusonesize), |r| r.order(minusonesize))
-<<<<<<< HEAD
     }
 }
 
@@ -120,38 +111,18 @@
     }
 }
 
-=======
-    }
-}
-
-impl<const P: u128> From<u128> for Coord<P> {
-    fn from(value: u128) -> Coord<P> {
-        Coord(FpNum::from(value))
-    }
-}
-
-impl<const P: u128> From<FpNum<P>> for Coord<P> {
-    fn from(value: FpNum<P>) -> Coord<P> {
-        Coord(value)
-    }
-}
-
->>>>>>> 3a5d6d89
 impl<const P: u128> From<Coord<P>> for u128 {
     fn from(value: Coord<P>) -> u128 {
         u128::from(value.0)
     }
 }
 
-<<<<<<< HEAD
-=======
 impl<const P: u128> From<Coord<P>> for FpNum<P> {
     fn from(value: Coord<P>) -> FpNum<P> {
         value.0
     }
 }
 
->>>>>>> 3a5d6d89
 impl<const P: u128> std::fmt::Display for Coord<P> {
     fn fmt(&self, f: &mut std::fmt::Formatter<'_>) -> Result<(), std::fmt::Error> {
         self.0.fmt(f)
