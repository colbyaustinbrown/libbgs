<<<<<<< HEAD
//! Types and utilities for manipulating numbers in various types of finite fields.
//!
//! This module contains modular integers (i.e., $\mathbb{Z} / p\mathbb{Z}$ for prime $p$),
//! their quadratic finite field extensions (i.e., $\mathbb{Z} / p^2\mathbb{Z}$ for prime $p$), and
//! decompositions into direct sums of Sylow subgroups.
pub mod factor_stream;
pub mod factorization;
pub mod fp;
pub mod group;
pub mod quad_field;
pub mod sylow;
pub mod sylow_stream;
=======
mod factor_stream;
mod factorization;
mod fp;
mod group;
mod quad_field;
mod sylow;
mod sylow_stream;

pub use factor_stream::*;
pub use factorization::*;
pub use fp::*;
pub use group::*;
pub use quad_field::*;
pub use sylow::*;
pub use sylow_stream::*;
>>>>>>> 10c9afeb
<|MERGE_RESOLUTION|>--- conflicted
+++ resolved
@@ -1,17 +1,8 @@
-<<<<<<< HEAD
 //! Types and utilities for manipulating numbers in various types of finite fields.
 //!
 //! This module contains modular integers (i.e., $\mathbb{Z} / p\mathbb{Z}$ for prime $p$),
 //! their quadratic finite field extensions (i.e., $\mathbb{Z} / p^2\mathbb{Z}$ for prime $p$), and
 //! decompositions into direct sums of Sylow subgroups.
-pub mod factor_stream;
-pub mod factorization;
-pub mod fp;
-pub mod group;
-pub mod quad_field;
-pub mod sylow;
-pub mod sylow_stream;
-=======
 mod factor_stream;
 mod factorization;
 mod fp;
@@ -26,5 +17,4 @@
 pub use group::*;
 pub use quad_field::*;
 pub use sylow::*;
-pub use sylow_stream::*;
->>>>>>> 10c9afeb
+pub use sylow_stream::*;